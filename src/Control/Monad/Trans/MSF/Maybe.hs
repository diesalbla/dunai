{-# LANGUAGE Arrows              #-}
{-# LANGUAGE Rank2Types          #-}
{- |
The 'Maybe' monad is very versatile. It can stand for default arguments,
for absent values, and for (nondescript) exceptions.
The latter viewpoint is most natural in the context of 'MSF's.
-}
module Control.Monad.Trans.MSF.Maybe
  ( module Control.Monad.Trans.MSF.Maybe
  , module Control.Monad.Trans.Maybe
  ) where

-- External
import Control.Monad.Trans.Maybe
  hiding (liftCallCC, liftCatch, liftListen, liftPass) -- Avoid conflicting exports

-- Internal
import Control.Monad.Trans.MSF.GenLift
import Data.MonadicStreamFunction

<<<<<<< HEAD
<<<<<<< HEAD

-- * Throwing 'Nothing' as an exception ("exiting")
=======
runMaybeS'' :: Monad m => MSF (MaybeT m) a b -> MSF m a (Maybe b)
runMaybeS'' = transG transformInput transformOutput
  where
    transformInput       = return
    transformOutput _ m1 = do r <- runMaybeT m1
                              case r of
                                Nothing     -> return (Nothing, Nothing)
                                Just (b, c) -> return (Just b,  Just c)


-- * Throwing Nothing as an exception ("exiting")
>>>>>>> develop
=======
-- * Throwing 'Nothing' as an exception ("exiting")
>>>>>>> c98e7f1a

-- | Throw the exception immediately.
exit :: Monad m => MSF (MaybeT m) a b
exit = MSF $ const $ MaybeT $ return Nothing

-- | Throw the exception when the condition becomes true on the input.
exitWhen :: Monad m => (a -> Bool) -> MSF (MaybeT m) a a
<<<<<<< HEAD
exitWhen condition = go where
    go = MSF $ \a -> MaybeT $
      if condition a
        then return Nothing
        else return $ Just (a, go)
=======
exitWhen condition = go
  where
    go = MSF $ \a -> MaybeT $ return $
                       if condition a then Nothing else Just (a, go)
>>>>>>> develop

-- | Exit when the incoming value is 'True'.
exitIf :: Monad m => MSF (MaybeT m) Bool ()
exitIf = MSF $ \b -> MaybeT $ return $ if b then Nothing else Just ((), exitIf)

-- | @Just a@ is passed along, 'Nothing' causes the whole 'MSF' to exit.
maybeExit :: Monad m => MSF (MaybeT m) (Maybe a) a
maybeExit = inMaybeT

-- | Embed a 'Maybe' value in the 'MaybeT' layer. Identical to 'maybeExit'.
inMaybeT :: Monad m => MSF (MaybeT m) (Maybe a) a
inMaybeT = arrM $ MaybeT . return


-- * Catching Maybe exceptions

-- | Run the first @msf@ until the second one produces 'True' from the output of the first.
untilMaybe :: Monad m => MSF m a b -> MSF m b Bool -> MSF (MaybeT m) a b
untilMaybe msf cond = proc a -> do
  b <- liftMSFTrans msf  -< a
  c <- liftMSFTrans cond -< b
  inMaybeT -< if c then Nothing else Just b

-- | When an exception occurs in the first 'msf', the second 'msf' is executed from there.
catchMaybe :: Monad m => MSF (MaybeT m) a b -> MSF m a b -> MSF m a b
catchMaybe msf1 msf2 = MSF $ \a -> do
  cont <- runMaybeT $ unMSF msf1 a
  case cont of
    Just (b, msf1') -> return (b, msf1' `catchMaybe` msf2)
    Nothing         -> unMSF msf2 a

-- * Converting to and from 'MaybeT'

<<<<<<< HEAD

-- * Running 'MaybeT'
-- | Remove the 'MaybeT' layer by outputting 'Nothing' when the exception occurs.
--   The continuation in which the exception occurred is then tested on the next input.
=======
-- | Converts a list to an 'MSF' in 'MaybeT',
--   which outputs an element of the list at each step,
--   throwing 'Nothing' when the list ends.
listToMaybeS :: Monad m => [b] -> MSF (MaybeT m) a b
listToMaybeS = foldr iPost exit

<<<<<<< HEAD
-- * Running MaybeT
>>>>>>> develop
=======
-- * Running 'MaybeT'
-- | Remove the 'MaybeT' layer by outputting 'Nothing' when the exception occurs.
--   The continuation in which the exception occurred is then tested on the next input.
>>>>>>> c98e7f1a
runMaybeS :: Monad m => MSF (MaybeT m) a b -> MSF m a (Maybe b)
runMaybeS msf = go
  where
    go = MSF $ \a -> do
           bmsf <- runMaybeT $ unMSF msf a
           case bmsf of
             Just (b, msf') -> return (Just b, runMaybeS msf')
             Nothing        -> return (Nothing, go)

<<<<<<< HEAD
<<<<<<< HEAD

=======
>>>>>>> c98e7f1a
-- | Different implementation, to study performance.
runMaybeS'' :: Monad m => MSF (MaybeT m) a b -> MSF m a (Maybe b)
runMaybeS'' = transG transformInput transformOutput
  where
    transformInput       = return
    transformOutput _ m1 = do r <- runMaybeT m1
                              case r of
                                Nothing     -> return (Nothing, Nothing)
                                Just (b, c) -> return (Just b,  Just c)

<<<<<<< HEAD
=======
>>>>>>> develop
=======
>>>>>>> c98e7f1a
-- mapMaybeS msf == runMaybeS (inMaybeT >>> lift mapMaybeS)

{-
maybeS :: Monad m => MSF m a (Maybe b) -> MSF (MaybeT m) a b
maybeS msf = MSF $ \a -> MaybeT $ return $ unMSF msf a
-- maybeS msf == lift msf >>> inMaybeT
-}

{-
-- MB: Doesn't typecheck, I don't know why
--
-- IP: Because of the forall in runTS.
--
-- From the action runMaybeT msfaction it does not know that
-- the second element of the pair in 'thing' will be a continuation.
--
-- The first branch of the case works because you are passing the
-- msf' as is.
--
-- In the second one, you are passing msf, which has the specific type
-- MSF (MaybeT m) a b.
--
-- Two things you can try (to help you see that this is indeed why GHC is
-- complaining):
--   - Make the second continuation undefined. Then it typechecks.
--   - Use ScopedTypeVariables and a let binding to type msf' in the
--   first branch of the case selector. It'll complain about the type
--   of msf' if you say it's forcibly a MSF (MaybeT m) a b.
--

runMaybeS'' :: Monad m => MSF (MaybeT m) a b -> MSF m a (Maybe b)
runMaybeS'' msf = transS transformInput transformOutput msf
  where
    transformInput  = return
    transformOutput _ msfaction = do
      thing <- runMaybeT msfaction
      case thing of
        Just (b, msf') -> return (Just b, msf')
        Nothing        -> return (Nothing, msf)
-}<|MERGE_RESOLUTION|>--- conflicted
+++ resolved
@@ -18,11 +18,6 @@
 import Control.Monad.Trans.MSF.GenLift
 import Data.MonadicStreamFunction
 
-<<<<<<< HEAD
-<<<<<<< HEAD
-
--- * Throwing 'Nothing' as an exception ("exiting")
-=======
 runMaybeS'' :: Monad m => MSF (MaybeT m) a b -> MSF m a (Maybe b)
 runMaybeS'' = transG transformInput transformOutput
   where
@@ -33,11 +28,7 @@
                                 Just (b, c) -> return (Just b,  Just c)
 
 
--- * Throwing Nothing as an exception ("exiting")
->>>>>>> develop
-=======
 -- * Throwing 'Nothing' as an exception ("exiting")
->>>>>>> c98e7f1a
 
 -- | Throw the exception immediately.
 exit :: Monad m => MSF (MaybeT m) a b
@@ -45,18 +36,10 @@
 
 -- | Throw the exception when the condition becomes true on the input.
 exitWhen :: Monad m => (a -> Bool) -> MSF (MaybeT m) a a
-<<<<<<< HEAD
-exitWhen condition = go where
-    go = MSF $ \a -> MaybeT $
-      if condition a
-        then return Nothing
-        else return $ Just (a, go)
-=======
 exitWhen condition = go
   where
     go = MSF $ \a -> MaybeT $ return $
                        if condition a then Nothing else Just (a, go)
->>>>>>> develop
 
 -- | Exit when the incoming value is 'True'.
 exitIf :: Monad m => MSF (MaybeT m) Bool ()
@@ -90,26 +73,15 @@
 
 -- * Converting to and from 'MaybeT'
 
-<<<<<<< HEAD
-
--- * Running 'MaybeT'
--- | Remove the 'MaybeT' layer by outputting 'Nothing' when the exception occurs.
---   The continuation in which the exception occurred is then tested on the next input.
-=======
 -- | Converts a list to an 'MSF' in 'MaybeT',
 --   which outputs an element of the list at each step,
 --   throwing 'Nothing' when the list ends.
 listToMaybeS :: Monad m => [b] -> MSF (MaybeT m) a b
 listToMaybeS = foldr iPost exit
 
-<<<<<<< HEAD
--- * Running MaybeT
->>>>>>> develop
-=======
 -- * Running 'MaybeT'
 -- | Remove the 'MaybeT' layer by outputting 'Nothing' when the exception occurs.
 --   The continuation in which the exception occurred is then tested on the next input.
->>>>>>> c98e7f1a
 runMaybeS :: Monad m => MSF (MaybeT m) a b -> MSF m a (Maybe b)
 runMaybeS msf = go
   where
@@ -119,11 +91,6 @@
              Just (b, msf') -> return (Just b, runMaybeS msf')
              Nothing        -> return (Nothing, go)
 
-<<<<<<< HEAD
-<<<<<<< HEAD
-
-=======
->>>>>>> c98e7f1a
 -- | Different implementation, to study performance.
 runMaybeS'' :: Monad m => MSF (MaybeT m) a b -> MSF m a (Maybe b)
 runMaybeS'' = transG transformInput transformOutput
@@ -134,11 +101,6 @@
                                 Nothing     -> return (Nothing, Nothing)
                                 Just (b, c) -> return (Just b,  Just c)
 
-<<<<<<< HEAD
-=======
->>>>>>> develop
-=======
->>>>>>> c98e7f1a
 -- mapMaybeS msf == runMaybeS (inMaybeT >>> lift mapMaybeS)
 
 {-
