{-# LANGUAGE Arrows              #-}
{-# LANGUAGE Rank2Types          #-}
{- |
The 'Maybe' monad is very versatile. It can stand for default arguments,
for absent values, and for (nondescript) exceptions.
The latter viewpoint is most natural in the context of 'MSF's.
-}
module Control.Monad.Trans.MSF.Maybe
  ( module Control.Monad.Trans.MSF.Maybe
  , module Control.Monad.Trans.Maybe
  ) where

-- External
import Control.Monad.Trans.Maybe
  hiding (liftCallCC, liftCatch, liftListen, liftPass) -- Avoid conflicting exports

-- Internal
import Control.Monad.Trans.MSF.GenLift
import Data.MonadicStreamFunction

<<<<<<< HEAD

-- * Throwing 'Nothing' as an exception ("exiting")
=======
runMaybeS'' :: Monad m => MSF (MaybeT m) a b -> MSF m a (Maybe b)
runMaybeS'' = transG transformInput transformOutput
  where
    transformInput       = return
    transformOutput _ m1 = do r <- runMaybeT m1
                              case r of
                                Nothing     -> return (Nothing, Nothing)
                                Just (b, c) -> return (Just b,  Just c)


-- * Throwing Nothing as an exception ("exiting")
>>>>>>> fb3f5476

-- | Throw the exception immediately.
exit :: Monad m => MSF (MaybeT m) a b
exit = MSF $ const $ MaybeT $ return Nothing

-- | Throw the exception when the condition becomes true on the input.
exitWhen :: Monad m => (a -> Bool) -> MSF (MaybeT m) a a
<<<<<<< HEAD
exitWhen condition = go where
    go = MSF $ \a -> MaybeT $
      if condition a
        then return Nothing
        else return $ Just (a, go)
=======
exitWhen condition = go
  where
    go = MSF $ \a -> MaybeT $ return $
                       if condition a then Nothing else Just (a, go)
>>>>>>> fb3f5476

-- | Exit when the incoming value is 'True'.
exitIf :: Monad m => MSF (MaybeT m) Bool ()
exitIf = MSF $ \b -> MaybeT $ return $ if b then Nothing else Just ((), exitIf)

-- | @Just a@ is passed along, 'Nothing' causes the whole 'MSF' to exit.
maybeExit :: Monad m => MSF (MaybeT m) (Maybe a) a
maybeExit = inMaybeT

-- | Embed a 'Maybe' value in the 'MaybeT' layer. Identical to 'maybeExit'.
inMaybeT :: Monad m => MSF (MaybeT m) (Maybe a) a
inMaybeT = arrM $ MaybeT . return


-- * Catching Maybe exceptions

-- | Run the first @msf@ until the second one produces 'True' from the output of the first.
untilMaybe :: Monad m => MSF m a b -> MSF m b Bool -> MSF (MaybeT m) a b
untilMaybe msf cond = proc a -> do
  b <- liftMSFTrans msf  -< a
  c <- liftMSFTrans cond -< b
  inMaybeT -< if c then Nothing else Just b

-- | When an exception occurs in the first 'msf', the second 'msf' is executed from there.
catchMaybe :: Monad m => MSF (MaybeT m) a b -> MSF m a b -> MSF m a b
catchMaybe msf1 msf2 = MSF $ \a -> do
  cont <- runMaybeT $ unMSF msf1 a
  case cont of
    Just (b, msf1') -> return (b, msf1' `catchMaybe` msf2)
    Nothing         -> unMSF msf2 a

-- * Converting to and from 'MaybeT'

<<<<<<< HEAD

-- * Running 'MaybeT'
-- | Remove the 'MaybeT' layer by outputting 'Nothing' when the exception occurs.
--   The continuation in which the exception occurred is then tested on the next input.
=======
-- | Converts a list to an 'MSF' in 'MaybeT',
--   which outputs an element of the list at each step,
--   throwing 'Nothing' when the list ends.
listToMaybeS :: Monad m => [b] -> MSF (MaybeT m) a b
listToMaybeS = foldr iPost exit

-- * Running MaybeT
>>>>>>> fb3f5476
runMaybeS :: Monad m => MSF (MaybeT m) a b -> MSF m a (Maybe b)
runMaybeS msf = go
  where
    go = MSF $ \a -> do
           bmsf <- runMaybeT $ unMSF msf a
           case bmsf of
             Just (b, msf') -> return (Just b, runMaybeS msf')
             Nothing        -> return (Nothing, go)

<<<<<<< HEAD

-- | Different implementation, to study performance.
runMaybeS'' :: Monad m => MSF (MaybeT m) a b -> MSF m a (Maybe b)
runMaybeS'' = transG transformInput transformOutput
  where
    transformInput       = return
    transformOutput _ m1 = do r <- runMaybeT m1
                              case r of
                                Nothing     -> return (Nothing, Nothing)
                                Just (b, c) -> return (Just b,  Just c)

=======
>>>>>>> fb3f5476
-- mapMaybeS msf == runMaybeS (inMaybeT >>> lift mapMaybeS)

{-
maybeS :: Monad m => MSF m a (Maybe b) -> MSF (MaybeT m) a b
maybeS msf = MSF $ \a -> MaybeT $ return $ unMSF msf a
-- maybeS msf == lift msf >>> inMaybeT
-}

{-
-- MB: Doesn't typecheck, I don't know why
--
-- IP: Because of the forall in runTS.
--
-- From the action runMaybeT msfaction it does not know that
-- the second element of the pair in 'thing' will be a continuation.
--
-- The first branch of the case works because you are passing the
-- msf' as is.
--
-- In the second one, you are passing msf, which has the specific type
-- MSF (MaybeT m) a b.
--
-- Two things you can try (to help you see that this is indeed why GHC is
-- complaining):
--   - Make the second continuation undefined. Then it typechecks.
--   - Use ScopedTypeVariables and a let binding to type msf' in the
--   first branch of the case selector. It'll complain about the type
--   of msf' if you say it's forcibly a MSF (MaybeT m) a b.
--

runMaybeS'' :: Monad m => MSF (MaybeT m) a b -> MSF m a (Maybe b)
runMaybeS'' msf = transS transformInput transformOutput msf
  where
    transformInput  = return
    transformOutput _ msfaction = do
      thing <- runMaybeT msfaction
      case thing of
        Just (b, msf') -> return (Just b, msf')
        Nothing        -> return (Nothing, msf)
-}<|MERGE_RESOLUTION|>--- conflicted
+++ resolved
@@ -18,22 +18,7 @@
 import Control.Monad.Trans.MSF.GenLift
 import Data.MonadicStreamFunction
 
-<<<<<<< HEAD
-
 -- * Throwing 'Nothing' as an exception ("exiting")
-=======
-runMaybeS'' :: Monad m => MSF (MaybeT m) a b -> MSF m a (Maybe b)
-runMaybeS'' = transG transformInput transformOutput
-  where
-    transformInput       = return
-    transformOutput _ m1 = do r <- runMaybeT m1
-                              case r of
-                                Nothing     -> return (Nothing, Nothing)
-                                Just (b, c) -> return (Just b,  Just c)
-
-
--- * Throwing Nothing as an exception ("exiting")
->>>>>>> fb3f5476
 
 -- | Throw the exception immediately.
 exit :: Monad m => MSF (MaybeT m) a b
@@ -41,18 +26,10 @@
 
 -- | Throw the exception when the condition becomes true on the input.
 exitWhen :: Monad m => (a -> Bool) -> MSF (MaybeT m) a a
-<<<<<<< HEAD
-exitWhen condition = go where
-    go = MSF $ \a -> MaybeT $
-      if condition a
-        then return Nothing
-        else return $ Just (a, go)
-=======
 exitWhen condition = go
   where
     go = MSF $ \a -> MaybeT $ return $
                        if condition a then Nothing else Just (a, go)
->>>>>>> fb3f5476
 
 -- | Exit when the incoming value is 'True'.
 exitIf :: Monad m => MSF (MaybeT m) Bool ()
@@ -86,20 +63,15 @@
 
 -- * Converting to and from 'MaybeT'
 
-<<<<<<< HEAD
-
--- * Running 'MaybeT'
--- | Remove the 'MaybeT' layer by outputting 'Nothing' when the exception occurs.
---   The continuation in which the exception occurred is then tested on the next input.
-=======
 -- | Converts a list to an 'MSF' in 'MaybeT',
 --   which outputs an element of the list at each step,
 --   throwing 'Nothing' when the list ends.
 listToMaybeS :: Monad m => [b] -> MSF (MaybeT m) a b
 listToMaybeS = foldr iPost exit
 
--- * Running MaybeT
->>>>>>> fb3f5476
+-- * Running 'MaybeT'
+-- | Remove the 'MaybeT' layer by outputting 'Nothing' when the exception occurs.
+--   The continuation in which the exception occurred is then tested on the next input.
 runMaybeS :: Monad m => MSF (MaybeT m) a b -> MSF m a (Maybe b)
 runMaybeS msf = go
   where
@@ -108,8 +80,6 @@
            case bmsf of
              Just (b, msf') -> return (Just b, runMaybeS msf')
              Nothing        -> return (Nothing, go)
-
-<<<<<<< HEAD
 
 -- | Different implementation, to study performance.
 runMaybeS'' :: Monad m => MSF (MaybeT m) a b -> MSF m a (Maybe b)
@@ -121,8 +91,6 @@
                                 Nothing     -> return (Nothing, Nothing)
                                 Just (b, c) -> return (Just b,  Just c)
 
-=======
->>>>>>> fb3f5476
 -- mapMaybeS msf == runMaybeS (inMaybeT >>> lift mapMaybeS)
 
 {-
