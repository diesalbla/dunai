--- conflicted
+++ resolved
@@ -6,21 +6,13 @@
   ) where
 
 -- External
-<<<<<<< HEAD
-import Control.Applicative
-import qualified Control.Category as Category
-import Control.Monad (liftM, ap)
-import Control.Monad.Trans.Class
-import Control.Monad.Trans.Except
-  hiding (liftCallCC, liftListen, liftPass) -- Avoid conflicting exports
-=======
+
 import           Control.Applicative
 import qualified Control.Category           as Category
 import           Control.Monad              (liftM, ap)
 import           Control.Monad.Trans.Class
 import           Control.Monad.Trans.Except hiding (liftCallCC, liftListen, liftPass) -- Avoid conflicting exports
 import           Control.Monad.Trans.Maybe
->>>>>>> c98e7f1a
 
 -- Internal
 -- import Control.Monad.Trans.MSF.GenLift
@@ -35,10 +27,7 @@
   else returnA -< a
 
 -- | Variant of 'throwOnCond' for Kleisli arrows.
-<<<<<<< HEAD
 -- | Throws the exception when the input is 'True'.
-=======
->>>>>>> c98e7f1a
 throwOnCondM :: Monad m => (a -> m Bool) -> e -> MSF (ExceptT e m) a a
 throwOnCondM cond e = proc a -> do
   b <- arrM (lift . cond) -< a
@@ -123,14 +112,6 @@
             Left e          -> return (Left e,  go)
             Right (b, msf') -> return (Right b, exceptS msf')
 
-<<<<<<< HEAD
-
--- | Embed an 'ExceptT' value inside the 'MSF'.
---   Whenever the input value is an ordinary value,
---   it is passed on. If it is an exception, it is raised.
-inExceptT :: Monad m => MSF (ExceptT e m) (ExceptT e m a) a
-inExceptT = arrM id
-=======
 -- | Embed an 'ExceptT' value inside the 'MSF'.
 --   Whenever the input value is an ordinary value,
 --   it is passed on. If it is an exception, it is raised.
@@ -146,7 +127,6 @@
     Left e1 -> return $ Left e2
     Right (b, msf') -> return $ Right (b, tagged msf')
 
->>>>>>> c98e7f1a
 
 -- * Monad interface for Exception MSFs
 
@@ -160,11 +140,7 @@
 currentInput :: Monad m => MSFExcept m e b e
 currentInput = try throwS
 
-<<<<<<< HEAD
-instance Functor (MSFExcept m a b) where
-=======
 instance Monad m => Functor (MSFExcept m a b) where
->>>>>>> c98e7f1a
   fmap = liftM
 
 instance Monad m => Applicative (MSFExcept m a b) where
@@ -209,19 +185,5 @@
 step f = try $ proc a -> do
   n      <- count           -< ()
   (b, e) <- arrM (lift . f) -< a
-<<<<<<< HEAD
-  _      <- throwOn'        -< (n > 1, e)
-  returnA                   -< b
-
--- | In case an exception occurs in the first argument,
---   replace the exception by the second component of the tuple.
-tagged :: Monad m => MSF (ExceptT e1 m) a b -> MSF (ExceptT e2 m) (a, e2) b
-tagged msf = MSF $ \(a, e2) -> ExceptT $ do
-  cont <- runExceptT $ unMSF msf a
-  case cont of
-    Left e1 -> return $ Left e2
-    Right (b, msf') -> return $ Right (b, tagged msf')
-=======
   _      <- throwOn'        -< (n > (1 :: Int), e)
-  returnA                   -< b
->>>>>>> c98e7f1a
+  returnA                   -< b