--- conflicted
+++ resolved
@@ -67,15 +67,10 @@
 pass :: Monad m => MSF (ExceptT e m) a a
 pass = Category.id
 
-<<<<<<< HEAD
--- | Whenever 'Nothing' is thrown, throw @()@ instead.
-maybeToExceptS :: (Functor m, Monad m) => MSF (MaybeT m) a b -> MSF (ExceptT () m) a b
-=======
 -- | Converts an 'MSF' in 'MaybeT' to an 'MSF' in 'ExceptT'.
 --   Whenever 'Nothing' is thrown, throw @()@ instead.
 maybeToExceptS :: (Functor m, Monad m)
                => MSF (MaybeT m) a b -> MSF (ExceptT () m) a b
->>>>>>> 4cd73b17
 maybeToExceptS = liftMSFPurer (ExceptT . (maybe (Left ()) Right <$>) . runMaybeT)
 
 -- * Catching exceptions
