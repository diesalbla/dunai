{-# LANGUAGE TypeFamilies           #-}
{-# LANGUAGE FlexibleContexts       #-}
{-# LANGUAGE UndecidableInstances   #-}
-- |
-- Module      :  Data.VectorSpace
-- Copyright   :  (c) Ivan Perez and Manuel Bärenz
-- License     :  See the LICENSE file in the distribution.
--
-- Maintainer  :  ivan.perez@keera.co.uk
-- Stability   :  provisional
-- Portability :  non-portable (GHC extensions)
--
-- Vector space type relation and basic instances.
-- Heavily inspired by Yampa's @FRP.Yampa.VectorSpace@ module.

module Data.VectorSpace where

------------------------------------------------------------------------------
-- Vector space type relation
------------------------------------------------------------------------------

infixr 6 *^
infixl 6 ^/
infix 6 `dot`
infixl 5 ^+^, ^-^

-- | R-modules.
--
-- A minimal definition should include the type 'Groundring' and the
-- implementations of 'zeroVector', '^+^', and one of '*^' or '^*'.

<<<<<<< HEAD

-- | A module @v@ over a ring @Groundring v@
--   is an abelian group with a linear multiplication.
--   The hat @^@ denotes the side of an operation
--   on which the vector stands,
--   i.e. @a *^ v@ for @v@ a vector.
--
--   The following laws must be satisfied:
--
--   * @v1 ^+^ v2 == v2 ^+^ v1@
--   * @a *^ zeroVector == zeroVector@
--   * @a *^ (v1 ^+^ v2) == a *^ v1 ^+^ a*^ v2
--   * @a *^ v == v ^* a@
--   * @negateVector v == (-1) *^ v@
--   * @v1 ^-^ v2 == v1 ^+^ negateVector v2@
=======
-- TODO Add laws this should satisfy
>>>>>>> 1bd12cca
class Num (Groundring v) => RModule v where
    type Groundring v
    zeroVector   :: v

    (*^)         :: Groundring v -> v -> v
<<<<<<< HEAD
    (*^) = flip (^*)

    (^*)         :: v -> Groundring v -> v
    (^*) = flip (*^)
=======
    (*^)         = flip (^*)

    (^*)         :: v -> Groundring v -> v
    (^*)         = flip (*^)
>>>>>>> 1bd12cca

    negateVector :: v -> v
    negateVector v = (-1) *^ v

    (^+^)        :: v -> v -> v

    (^-^)        :: v -> v -> v
    v1 ^-^ v2     = v1 ^+^ negateVector v2

-- Maybe norm and normalize should not be class methods, in which case
-- the constraint on the coefficient space (a) should (or, at least, could)
-- be Fractional (roughly a Field) rather than Floating.

-- Minimal instance: zeroVector, (*^), (^+^), dot
-- class Fractional (Groundfield v) => VectorSpace v where

-- | A vector space is a module over a field,
--   i.e. a commutative ring with inverses.
--
--   It needs to satisfy the axiom
--   @v ^/ a == (1/a) *^ v@,
--   which is the default implementation.
class (Fractional (Groundring v), RModule v) => VectorSpace v where
    (^/) :: v -> Groundfield v -> v
    v ^/ a = (1/a) *^ v

-- TODO Why is this not a type synonym?
type family Groundfield v :: *
type instance Groundfield v = Groundring v

-- | An inner product space is a module with an inner product,
--   i.e. a map @dot@ satisfying
--
--   * @v1 `dot` v2 == v2 `dot` v1@
--   * @(v1 ^+^ v2) `dot` v3 == v1 `dot` v3 ^+^ v2 `dot` v3@
--   * @(a *^ v1) `dot` v2 == a *^ v1 `dot` v2@
class RModule v => InnerProductSpace v where
  dot :: v -> v -> Groundfield v

-- | A normed space is a module with a norm,
--   i.e. a function @norm@ satisfying
--
--   * @norm (a ^* v) = a ^* norm v@
--   * @norm (v1 ^+^ v2) <= norm v1 ^+^ norm v2@
--     (the "triangle inequality")
--
--   A typical example is @sqrt (v `dot` v)@,
--   for an inner product space.
class RModule v => NormedSpace v  where
  norm :: v -> Groundfield v

{-
instance (Floating (Groundfield v), VectorSpace v, InnerProductSpace v) => NormedSpace v where
    norm v = sqrt (v `dot` v)
-}
{- I'd like to know why this won't work
normalize :: (Eq a, NormedSpace v a) => v -> v
normalize v = if nv /= 0 then v ^/ nv else error "normalize: zero vector"
    where nv = norm v
    -}<|MERGE_RESOLUTION|>--- conflicted
+++ resolved
@@ -25,17 +25,14 @@
 infixl 5 ^+^, ^-^
 
 -- | R-modules.
---
--- A minimal definition should include the type 'Groundring' and the
--- implementations of 'zeroVector', '^+^', and one of '*^' or '^*'.
-
-<<<<<<< HEAD
-
--- | A module @v@ over a ring @Groundring v@
+--   A module @v@ over a ring @Groundring v@
 --   is an abelian group with a linear multiplication.
 --   The hat @^@ denotes the side of an operation
 --   on which the vector stands,
 --   i.e. @a *^ v@ for @v@ a vector.
+--
+-- A minimal definition should include the type 'Groundring' and the
+-- implementations of 'zeroVector', '^+^', and one of '*^' or '^*'.
 --
 --   The following laws must be satisfied:
 --
@@ -45,25 +42,15 @@
 --   * @a *^ v == v ^* a@
 --   * @negateVector v == (-1) *^ v@
 --   * @v1 ^-^ v2 == v1 ^+^ negateVector v2@
-=======
--- TODO Add laws this should satisfy
->>>>>>> 1bd12cca
 class Num (Groundring v) => RModule v where
     type Groundring v
     zeroVector   :: v
 
     (*^)         :: Groundring v -> v -> v
-<<<<<<< HEAD
-    (*^) = flip (^*)
-
-    (^*)         :: v -> Groundring v -> v
-    (^*) = flip (*^)
-=======
     (*^)         = flip (^*)
 
     (^*)         :: v -> Groundring v -> v
     (^*)         = flip (*^)
->>>>>>> 1bd12cca
 
     negateVector :: v -> v
     negateVector v = (-1) *^ v
