--- conflicted
+++ resolved
@@ -28,9 +28,6 @@
 react handle = do
   msf <- liftIO $ readIORef handle
   (_, msf') <- unMSF msf ()
-<<<<<<< HEAD
-  liftIO $ writeIORef handle msf'
-=======
   liftIO $ writeIORef handle msf'
 
 
@@ -45,5 +42,4 @@
 createWormhole :: MonadIO m => a -> m (MSF m a (), MSF m () a)
 createWormhole a = liftIO $ do
   ref <- newIORef a
-  return (arrM $ liftIO . writeIORef ref, arrM_ $ liftIO $ readIORef ref)
->>>>>>> 9828b997
+  return (arrM $ liftIO . writeIORef ref, arrM_ $ liftIO $ readIORef ref)