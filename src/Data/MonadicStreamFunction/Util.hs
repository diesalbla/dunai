{-# LANGUAGE Arrows #-}
-- | Useful auxiliary functions and definitions.
module Data.MonadicStreamFunction.Util where

-- External
import Control.Applicative
import Control.Arrow
import Control.Category
import Control.Monad
import Control.Monad.Base
import Data.Monoid
import Prelude hiding (id, (.))

-- Internal
import Data.MonadicStreamFunction.Core
import Data.VectorSpace

-- * Streams and sinks

-- | A stream is an MSF that produces outputs ignoring the input. It can
-- obtain the values from a monadic context.
type MStream m a = MSF m () a

-- | A stream is an MSF that produces outputs producing no output. It can
-- consume the values with side effects.
type MSink   m a = MSF m a ()

-- * Lifting

-- | Pre-inserts an input sample.
{-# DEPRECATED insert "Don't use this. arrM id instead" #-}
insert :: Monad m => MSF m (m a) a
insert = arrM id

-- | Lifts a computation into a Stream.
arrM_ :: Monad m => m b -> MSF m a b
arrM_ = arrM . const

-- | Lift the first MSF into the monad of the second.
(^>>>) :: MonadBase m1 m2 => MSF m1 a b -> MSF m2 b c -> MSF m2 a c
sf1 ^>>> sf2 = liftMSFBase sf1 >>> sf2
{-# INLINE (^>>>) #-}

-- | Lift the second MSF into the monad of the first.
(>>>^) :: MonadBase m1 m2 => MSF m2 a b -> MSF m1 b c -> MSF m2 a c
sf1 >>>^ sf2 = sf1 >>> liftMSFBase sf2
{-# INLINE (>>>^) #-}

-- * Analogues of map and fmap

-- | Apply an MSF to every input.
mapMSF :: Monad m => MSF m a b -> MSF m [a] [b]
mapMSF = MSF . consume
  where
    consume :: Monad m => MSF m a t -> [a] -> m ([t], MSF m [a] [t])
    consume sf []     = return ([], mapMSF sf)
    consume sf (a:as) = do
      (b, sf')   <- unMSF sf a
      (bs, sf'') <- consume sf' as
      b `seq` return (b:bs, sf'')

-- | Apply an MSF to every input. Freezes temporarily if the input is
-- 'Nothing', and continues as soon as a 'Just' is received.
mapMaybeS :: Monad m => MSF m a b -> MSF m (Maybe a) (Maybe b)
mapMaybeS msf = go
  where
    go = MSF $ \maybeA -> case maybeA of
      Just a -> do
        (b, msf') <- unMSF msf a
        return (Just b, mapMaybeS msf')
      Nothing -> return (Nothing, go)

-- * Adding side effects

-- | Applies a function to produce an additional side effect and passes the
-- input unchanged.
withSideEffect :: Monad m => (a -> m b) -> MSF m a a
withSideEffect method = (id &&& arrM method) >>> arr fst

-- | Produces an additional side effect and passes the input unchanged.
withSideEffect_ :: Monad m => m b -> MSF m a a
withSideEffect_ method = withSideEffect $ const method

-- * Delays

-- See also: 'iPre'

-- | Preprends a fixed output to an MSF. The first input is completely
-- ignored.
iPost :: Monad m => b -> MSF m a b -> MSF m a b
iPost b sf = MSF $ \_ -> return (b, sf)

-- | Preprends a fixed output to an MSF, shifting the output.
next :: Monad m => b -> MSF m a b -> MSF m a b
next b sf = MSF $ \a -> do
  (b', sf') <- unMSF sf a
  return (b, next b' sf')
-- rather, once delay is tested:
-- next b sf = sf >>> delay b

-- | Buffers and returns the elements in FIFO order,
--   returning 'Nothing' whenever the buffer is empty.
fifo :: Monad m => MSF m [a] (Maybe a)
fifo = feedback [] $ proc (as, accum) -> do
  let accum' = accum ++ as
  returnA -< case accum' of
    []       -> (Nothing, [])
<<<<<<< HEAD
    (a : as) -> (a      , as)
=======
    (a : as) -> (Just a , as)
>>>>>>> 62a6fe00

-- * Folding

-- ** Folding for VectorSpace instances

-- | Count the number of simulation steps. Produces 1, 2, 3,...
count :: (Num n, Monad m) => MSF m a n
count = arr (const 1) >>> accumulateWith (+) 0

-- | Sums the inputs, starting from zero.
sumS :: (RModule v, Monad m) => MSF m v v
sumS = sumFrom zeroVector

-- | Sums the inputs, starting from an initial vector.
sumFrom :: (RModule v, Monad m) => v -> MSF m v v
sumFrom = accumulateWith (^+^)

-- ** Folding for monoids

-- | Accumulate the inputs, starting from 'mempty'.
mappendS :: (Monoid n, Monad m) => MSF m n n
mappendS = mappendFrom mempty
{-# INLINE mappendS #-}

-- | Accumulate the inputs, starting from an initial monoid value.
mappendFrom :: (Monoid n, Monad m) => n -> MSF m n n
mappendFrom = accumulateWith mappend

-- ** Generic folding \/ accumulation

-- | Applies a function to the input and an accumulator, outputing the
-- accumulator. Equal to @\f s0 -> feedback s0 $ arr (uncurry f >>> dup)@.
accumulateWith :: Monad m => (a -> s -> s) -> s -> MSF m a s
accumulateWith f s0 = feedback s0 $ arr g
  where
    g (a, s) = let s' = f a s in (s', s')

-- * Unfolding

-- | Generate outputs using a step-wise generation function and an initial
-- value.
unfold :: Monad m => (a -> (b,a)) -> a -> MSF m () b
unfold f a = MSF $ \_ -> let (b,a') = f a in b `seq` return (b, unfold f a')
-- unfold f x = feedback x (arr (snd >>> f))

-- | Generate outputs using a step-wise generation function and an initial
-- value. Version of 'unfold' in which the output and the new accumulator
-- are the same. Should be equal to @\f a -> unfold (f >>> dup) a@.
repeatedly :: Monad m => (a -> a) -> a -> MSF m () a
repeatedly f = repeatedly'
 where repeatedly' a = MSF $ \() -> let a' = f a in a' `seq` return (a, repeatedly' a')
-- repeatedly f x = feedback x (arr (f >>> \x -> (x,x)))

-- * Running functions

-- | Run an MSF fed from a list, discarding results. Useful when one needs to
-- combine effects and streams (i.e., for testing purposes).

-- TODO: This is not elementary, it can probably be built using other
-- construts. Move to a non-core module?
embed_ :: (Functor m, Monad m) => MSF m a () -> [a] -> m ()
embed_ msf as = void $ foldM (\sf a -> snd <$> unMSF sf a) msf as

-- * Debugging

-- | Outputs every input sample, with a given message prefix.
trace :: Show a => String -> MSF IO a a
trace = traceWith putStrLn

-- | Outputs every input sample, with a given message prefix, using an
-- auxiliary printing function.
traceWith :: (Monad m, Show a) => (String -> m ()) -> String -> MSF m a a
traceWith method msg =
  withSideEffect (method . (msg ++) . show)

-- | Outputs every input sample, with a given message prefix, using an
-- auxiliary printing function, when a condition is met.
traceWhen :: (Monad m, Show a) => (a -> Bool) -> (String -> m ()) -> String -> MSF m a a
traceWhen cond method msg = withSideEffect $ \a ->
  when (cond a) $ method $ msg ++ show a

-- | Outputs every input sample, with a given message prefix, when a condition
-- is met, and waits for some input \/ enter to continue.
pauseOn :: Show a => (a -> Bool) -> String -> MSF IO a a
pauseOn cond = traceWhen cond $ \s -> print s >> getLine >> return ()<|MERGE_RESOLUTION|>--- conflicted
+++ resolved
@@ -105,11 +105,7 @@
   let accum' = accum ++ as
   returnA -< case accum' of
     []       -> (Nothing, [])
-<<<<<<< HEAD
-    (a : as) -> (a      , as)
-=======
     (a : as) -> (Just a , as)
->>>>>>> 62a6fe00
 
 -- * Folding
 
